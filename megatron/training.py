--- conflicted
+++ resolved
@@ -422,77 +422,10 @@
     if args.empty_unused_memory_level >= 1:
         torch.cuda.empty_cache()
 
-<<<<<<< HEAD
     # Reduce gradients.
     timers('backward-reduce-model-grads').start()
     optimizer.reduce_model_grads(args, timers)
     timers('backward-reduce-model-grads').stop()
-=======
-    # All-reduce layernorm parameters across model parallel nodes
-    # when sequence parallelism is used
-    if mpu.get_tensor_model_parallel_world_size() > 1 and \
-            args.sequence_parallel:
-        grads = []
-        for model_module in model:
-            unwrapped_model = unwrap_model( 
-                model_module, (torchDDP, LocalDDP, Float16Module))
-            for param in unwrapped_model.parameters():
-                if getattr(param, 'sequence_parallel', False):
-                    grad = param.main_grad if args.DDP_impl == 'local' else param.grad
-                    grads.append(grad.data)
-        coalesced = _flatten_dense_tensors(grads)
-        torch.distributed.all_reduce(
-            coalesced, group=mpu.get_tensor_model_parallel_group())
-        for buf, synced in zip(grads, _unflatten_dense_tensors(
-                coalesced, grads)):
-            buf.copy_(synced)
-
-    # All-reduce if needed.
-    if args.DDP_impl == 'local':
-        timers('backward-params-all-reduce').start()
-        for model_module in model:
-            model_module.allreduce_gradients()
-        timers('backward-params-all-reduce').stop()
-
-    # All-reduce word_embeddings' grad across first and last stages to ensure
-    # that word_embeddings parameters stay in sync.
-    # This should only run for models that support pipelined model parallelism
-    # (BERT and GPT-2).
-    timers('backward-embedding-all-reduce').start()
-    if mpu.is_rank_in_embedding_group(ignore_virtual=True) and \
-            mpu.get_pipeline_model_parallel_world_size() > 1:
-        if mpu.is_pipeline_first_stage(ignore_virtual=True):
-            unwrapped_model = model[0]
-        elif mpu.is_pipeline_last_stage(ignore_virtual=True):
-            unwrapped_model = model[-1]
-        else:  # We do not support the interleaved schedule for T5 yet.
-            unwrapped_model = model[0]
-        unwrapped_model = unwrap_model(
-            unwrapped_model, (torchDDP, LocalDDP, Float16Module))
-
-        if unwrapped_model.share_word_embeddings:
-            word_embeddings_weight = unwrapped_model.word_embeddings_weight()
-            if args.DDP_impl == 'local':
-                grad = word_embeddings_weight.main_grad
-            else:
-                grad = word_embeddings_weight.grad
-            torch.distributed.all_reduce(grad, group=mpu.get_embedding_group())
-
-    # All-reduce position_embeddings grad across first (encoder) and split (decoder) 
-    # stages to ensure that position embeddings parameters stay in sync.
-    # This should only run for T5 models with pipeline parallelism
-    if mpu.is_rank_in_position_embedding_group() and \
-            mpu.get_pipeline_model_parallel_world_size() > 1 and \
-            args.pipeline_model_parallel_split_rank is not None:
-        unwrapped_model = model[0]
-        unwrapped_model = unwrap_model(
-            unwrapped_model, (torchDDP, LocalDDP, Float16Module))
-        assert args.DDP_impl == 'local', \
-            'T5 model is only supported with local DDP mode'
-        grad = unwrapped_model.language_model.embedding.position_embeddings.weight.main_grad
-        torch.distributed.all_reduce(grad, group=mpu.get_position_embedding_group())
-    timers('backward-embedding-all-reduce').stop()
->>>>>>> 877f6a1b
 
     # Vision gradients.
     if args.vision_pretraining and args.vision_pretraining_type == "dino":
