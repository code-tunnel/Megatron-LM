--- conflicted
+++ resolved
@@ -82,11 +82,7 @@
         # Transformer.
         self.decoder = TransformerBlock(
             config=self.config,
-<<<<<<< HEAD
-            submodules=transformer_layer_spec,
-=======
             spec=transformer_layer_spec,
->>>>>>> 25ba0d0f
             pre_process=self.pre_process,
             post_process=self.post_process,
         )
